--- conflicted
+++ resolved
@@ -42,10 +42,7 @@
 adjusttext = "^1.0.4"
 strenum = "^0.4.15"
 cyclopts = "^2.2.0"
-<<<<<<< HEAD
-=======
 openpyxl = "^3.1.2"
->>>>>>> ba5d3c19
 
 [tool.poetry.scripts]
 ComputeGraphNetwork = 'CCPM.cli.ComputeGraphNetwork:app'
@@ -66,7 +63,12 @@
 ipykernel = "^6.27.1"
 pytest-console-scripts = "^1.4.1"
 
-<<<<<<< HEAD
+[tool.poetry.group.debug]
+optional = true
+
+[tool.poetry.group.debug.dependencies]
+ipdb = ">=0.13.9"
+line_profiler = ">=3.5.1"
 
 [tool.poetry.group.docs.dependencies]
 mkdocs = "^1.5.3"
@@ -76,17 +78,6 @@
 mkapi = "^2.1.0"
 
 [tool.pytest.ini_options]
-pythonpath = ["."]
-=======
-[tool.poetry.group.debug]
-optional = true
->>>>>>> ba5d3c19
-
-[tool.poetry.group.debug.dependencies]
-ipdb = ">=0.13.9"
-line_profiler = ">=3.5.1"
-
-[tool.pytest.ini_options]
 pythonpath = [
     "."
 ]