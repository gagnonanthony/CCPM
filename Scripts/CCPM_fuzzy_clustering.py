#!/usr/bin/env python3
# -*- coding: utf-8 -*-

import coloredlogs
import logging
import os
import sys

import numpy as np
import pandas as pd
import typer
from typing import List
from typing_extensions import Annotated

from CCPM.io.utils import (load_df_in_any_format, assert_input,
                           assert_output_dir_exist)
from CCPM.clustering.fuzzy import fuzzyCmeans
from CCPM.utils.preprocessing import merge_dataframes, compute_pca
from CCPM.clustering.viz import (
    plot_clustering_results,
    plot_dendrogram,
    plot_parallel_plot,
    plot_grouped_barplot,
)
from CCPM.clustering.metrics import compute_knee_location, find_optimal_gap
from CCPM.clustering.distance import DistanceMetrics


# Initializing the app.
app = typer.Typer(add_completion=False)


@app.command()
def main(
    in_dataset: Annotated[
        List[str],
        typer.Option(
            help="Input dataset(s) to filter. If multiple files are"
            "provided as input, will be merged according to "
            "the subject id columns.",
            show_default=False,
            rich_help_panel="Essential Files Options",
        ),
    ],
    id_column: Annotated[
        str,
        typer.Option(
            help="Name of the column containing the subject's ID tag. "
            "Required for proper handling of IDs and "
            "merging multiple datasets.",
            show_default=False,
            rich_help_panel="Essential Files Options",
        ),
    ],
    desc_columns: Annotated[
        int,
        typer.Option(
            help="Number of descriptive columns at the beginning of the "
<<<<<<< HEAD
            "dataset to exclude in statistics and descriptive tables.",
=======
                 "dataset to exclude in statistics and descriptive tables.",
>>>>>>> 3ce97e27
            show_default=False,
            rich_help_panel="Essential Files Options",
        ),
    ],
<<<<<<< HEAD
    k: Annotated[
        int,
        typer.Option(
            help="Maximum k number of cluster to fit a model for. (Script will"
            " iterate until k is met.)",
=======
    max_cluster: Annotated[
        int,
        typer.Option(
            help="Maximum number of cluster to fit a model for.",
>>>>>>> 3ce97e27
            show_default=True,
            rich_help_panel="Clustering Options",
        ),
    ] = 10,
    m: Annotated[
        float,
        typer.Option(
            help="Exponentiation value to apply on the membership function, "
            "will determined the degree of fuzziness of the membership matrix",
            show_default=True,
            rich_help_panel="Clustering Options",
        ),
    ] = 2,
    error: Annotated[
        float,
        typer.Option(
            help="Error threshold for convergence stopping criterion.",
            show_default=True,
            rich_help_panel="Clustering Options",
        ),
    ] = 1e-6,
    maxiter: Annotated[
        int,
        typer.Option(
            help="Maximum number of iterations to perform.",
            show_default=True,
            rich_help_panel="Clustering Options",
        ),
    ] = 1000,
    init: Annotated[
        str,
        typer.Option(
            help="Initial fuzzy c-partitioned matrix",
            show_default=True,
            rich_help_panel="Clustering Options",
            case_sensitive=False,
        ),
    ] = None,
    cluster_solution: Annotated[
        int,
        typer.Option(
            help="k value to export and plot solution",
            show_default=False,
            rich_help_panel="Clustering Options",
        ),
    ] = None,
    metric: Annotated[
        DistanceMetrics,
        typer.Option(
            help="Metric to use to compute distance between original points"
            " and clusters centroids.",
            show_default=True,
            rich_help_panel="Clustering Options",
        ),
    ] = DistanceMetrics.euclidean,
    pca: Annotated[
        bool,
        typer.Option(
            "--pca",
            help="If set, will perform PCA decomposition to 2 components "
            "before clustering",
            show_default=True,
            rich_help_panel="Clustering Options",
        ),
    ] = False,
    out_folder: Annotated[
        str,
        typer.Option(
            help="Path of the folder in which the results will be written. "
            "If not specified, current folder and default "
            "name will be used (e.g. = ./output/).",
            rich_help_panel="Essential Files Options",
        ),
    ] = "./fuzzy_results/",
    verbose: Annotated[
        bool,
        typer.Option(
            "-v",
            "--verbose",
            help="If true, produce verbose output.",
            rich_help_panel="Optional parameters",
        ),
    ] = False,
<<<<<<< HEAD
    save_parameters: Annotated[
        bool,
        typer.Option(
            "-s",
            "--save_parameters",
            help="If true, will save input parameters to .txt file.",
            rich_help_panel="Optional parameters",
        ),
    ] = False,
=======
>>>>>>> 3ce97e27
    overwrite: Annotated[
        bool,
        typer.Option(
            "-f",
            "--overwrite",
            help="If true, force overwriting of existing " "output files.",
            rich_help_panel="Optional parameters",
        ),
    ] = False,
):
    """
    \b
    =============================================================================
                ________    ________   ________     ____     ____
               /    ____|  /    ____| |   ___  \   |    \___/    |
              /   /       /   /       |  |__|   |  |             |
             |   |       |   |        |   _____/   |   |\___/|   |
              \   \_____  \   \_____  |  |         |   |     |   |
               \________|  \________| |__|         |___|     |___|
                  Children Cognitive Profile Mapping Toolbox©
    =============================================================================
    \b
    FUZZY CLUSTERING
    ----------------
    CCPM_fuzzy_clustering.py is a wrapper script for a Fuzzy C-Means
    clustering analysis. By design, the script will compute the analysis for
<<<<<<< HEAD
    k specified cluster (chosen by --k) and returns various
=======
    k specified cluster (chosen by --max_cluster) and returns various
>>>>>>> 3ce97e27
    evaluation metrics and summary barplot/parallel plot.
    \b
    EVALUATION METRICS
    ------------------
    The fuzzy partition coefficient (FPC) is a metric defined between 0 and 1
    with 1 representing the better score. It represents how well the data is
    described by the clustering model. Therefore, a higher FPC represents a
    better fitted model. On real-world data, local maxima can also be
    interpreted as one of the optimal solution.
    \b
    The Silhouette Coefficient represents an evaluation of cluster's
    definition. The score is bounded (-1 to 1) with 1 as the perfect score and
    -1 as not a good clustering result. A higher Silhouette Coefficient relates
    to a model with better defined clusters (therefore a better model). It
    tends to have higher score with cluster generated from density-
    based methods.
    \b
    The Calinski-Harabasz Index (or the Variance Ratio Criterion) can be used
    when no known labels are available. It represents the density and
    separation of clusters. Although it tends to be higher for cluster
    generated from density-based methods. A higher Calinski-Harabasz Index
    relates to better defined clusters.
    \b
    Davies-Bouldin Index is reported for all cluster-models. A lower DBI
    relates to a model with better cluster separation. It represents a measure
    of similarity between clusters and is solely based on quantities and
    features of the dataset. It also tends to be generally higher for
    convex clusters and it uses the centroid distance between clusters
    therefore limiting the distance metric to euclidean space.
    \b
    Within cluster Sum of Squared error (WSS) represents the average distance
    from each point to their cluster centroid. WSS is combined with the elbow
    method to determine the optimal k number of clusters.
    \b
    The GAP statistics is based on the WSS. It relies on computing the
    difference in cluster compactness between the actual data and simulated
    data with a null distribution. The optimal k-number of clusters is
    identified by a maximized GAP statistic (local maxima can also suggest
    possible solutions.).
    \b
    PARAMETERS
    ----------
    Details regarding the parameters can be seen below. Regarding the
    --m parameter, it defines the degree of fuzziness of the resulting
    membership matrix. Using --m 1 will returns crisp clusters, whereas
    --m >1 will returned more and more fuzzy clusters. It is also possible
<<<<<<< HEAD
    to pre-initialize the c-partitioned matrix from previous membership matrix.
    If you want to do that, you need to specify a folder containing all
    membership matrices for each k number (meaning that if you want to perform
    clustering up to k=10, you need a membership matrices for each of them.).
    It also must respect this name convention:
                    [init_folder]
                        |-- cluster_membership_1.npy
                        |-- cluster_membership_2.npy
                        |-- [...]
                        └-- cluster_membership_{k}.npy
    \b
    OUTPUT FOLDER STRUCTURE
    -----------------------
    The script creates a default output structure in a destination specified
    by using --out-folder. Output structure is as follows:
                    [out_folder]
                        |-- BARPLOTS
                        |       |-- barplot_2clusters.png
                        |       |-- [...]
                        |       └-- barplot_{k}clusters.png
                        |-- CENTROIDS
                        |       |-- clusters_centroids_2.xlsx
                        |       |-- [...]
                        |       └-- clusters_centroids_{k}.xlsx
                        |-- MEMBERSHIP_DF
                        |       |-- clusters_membership_2.xlsx
                        |       |-- [...]
                        |       └-- clusters_membership_{k}.xlsx
                        |-- MEMBERSHIP_MAT (identical to MEMBERSHIP_DF but in
                                            .npy format)
                        |-- METRICS
                        |       |-- chi.png
                        |       |-- [...]
                        |       └-- wss.png
                        |-- PARALLEL_PLOTS
                        |       |-- parallel_plot_2clusters.png
                        |       |-- [...]
                        |       |-- parallel_plot_{k}clusters.png
                        |-- PCA (optional)
                        |       |-- transformed_data.xlsx
                        |       └-- variance_explained.xlsx
                        |-- validation_indices.xlsx
                        └-- viz_multiple_cluster_nb.png
=======
    to pre-initialize the c-partitioned matrix from previous membership
    matrix. If the membership matrix is larger then the k cluster specified
    for this iteration, columns will be randomly generated to initialize the
    FCM algorithm. If the k cluster number is larger dans the number of cluster
    in the membership matrix, new clusters will be
    randomly initialized as it would be if --init was None.
>>>>>>> 3ce97e27
    \b
    REFERENCES
    ----------
    [1]
    https://pythonhosted.org/scikit-fuzzy/auto_examples/plot_cmeans.html
    [2]
    https://scikit-learn.org/stable/modules/clustering.html#clustering-performance-evaluation
    [3]
    https://towardsdatascience.com/cheat-sheet-to-implementing-7-methods-for-selecting-optimal-number-of-clusters-in-python-898241e1d6ad
    [4]
    https://towardsdatascience.com/how-to-determine-the-right-number-of-clusters-with-code-d58de36368b1
    [5]     https://github.com/scikit-fuzzy/scikit-fuzzy

    """

    if verbose:
        logging.getLogger().setLevel(logging.INFO)
        coloredlogs.install(level=logging.INFO)

    assert_input(in_dataset)
    assert_output_dir_exist(overwrite, out_folder, create_dir=True)

<<<<<<< HEAD
    if save_parameters:
        parameters = list(locals().items())
        with open(f"{out_folder}/parameters.txt", "w+") as f:
            for param in parameters:
                f.writelines(str(param))

=======
>>>>>>> 3ce97e27
    # Creating substructures for output folder.
    os.mkdir(f"{out_folder}/METRICS/")

    # Loading dataframe.
    logging.info("Loading dataset(s)...")
    if len(in_dataset) > 1:
        if id_column is None:
            sys.exit(
                "Column name for index matching is required when inputting "
                "multiple dataframe."
            )
        dict_df = {i: load_df_in_any_format(i) for i in in_dataset}
        raw_df = merge_dataframes(dict_df, id_column)
    else:
        raw_df = load_df_in_any_format(in_dataset[0])
    descriptive_columns = [n for n in range(0, desc_columns)]

    # Creating the array.
<<<<<<< HEAD
    desc_data = raw_df[raw_df.columns[descriptive_columns]]
=======
>>>>>>> 3ce97e27
    df_for_clust = raw_df.drop(
        raw_df.columns[descriptive_columns], axis=1, inplace=False
    ).astype("float")
    X = df_for_clust.values

    # Decomposing into 2 components if asked.
    if pca:
        logging.info("Applying PCA dimensionality reduction.")
        X, variance, chi, kmo = compute_pca(X, 2)
        logging.info(
            "Bartlett's test of sphericity returned a p-value of {} and "
            "Keiser-Meyer-Olkin (KMO)"
            " test returned a value of {}.".format(chi, kmo)
        )
        # Exporting variance explained data.
        os.mkdir(f"{out_folder}/PCA/")
        var_exp = pd.DataFrame(variance, columns=["Variance Explained"])
        var_exp.to_excel(
            f"{out_folder}/PCA/variance_explained.xlsx", index=True,
            header=True
        )
        out = pd.DataFrame(X, columns=["Component #1", "Component #2"])
        out.to_excel(f"{out_folder}/PCA/transformed_data.xlsx", index=True,
                     header=True)

    # Plotting the dendrogram.
    logging.info("Generating dendrogram.")
    sys.setrecursionlimit(50000)
    plot_dendrogram(X, f"{out_folder}/METRICS/dendrogram.png")

    # Load initialisation matrix if any.
    if init is not None:
<<<<<<< HEAD
        init_mat = [
            np.load(f"{init}/clusters_membership_{i}.npy")
            for i in range(2, k + 1)
        ]
    else:
        init_mat = None

    # Computing a range of C-means clustering method.
    logging.info("Computing FCM from k=2 to k={}".format(k))
    cntr, u, d, wss, fpcs, ss, chi, dbi, gap, sk = fuzzyCmeans(
        X,
        max_cluster=k,
        m=m,
        error=error,
        maxiter=maxiter,
        init=init_mat,
        metric=metric,
        output=out_folder,
        verbose=verbose,
=======
        init = np.load(init)

    # Computing a range of C-means clustering method.
    logging.info("Computing FCM from k=2 to k={}".format(max_cluster))
    cntr, u, d, wss, fpcs, ss, chi, dbi, gap, sk = fuzzyCmeans(
        X,
        max_cluster=max_cluster,
        m=m,
        error=error,
        maxiter=maxiter,
        init=init,
        metric=metric,
        output=out_folder,
>>>>>>> 3ce97e27
    )

    # Compute knee location on Silhouette Score.
    logging.info("Plotting validation indicators and outputting final "
                 "matrices.")
    elbow_wss = compute_knee_location(wss)

    # Creating a dataframe to export statistics.
    stats = pd.DataFrame(
        data={
            "FPC": fpcs,
            "Silhouette Score": ss,
            "CHI": chi,
            "DBI": dbi,
            "WSS": wss,
            "GAP": gap,
        },
        index=[f"{i}-Cluster Model" for i in range(2, len(ss) + 2)],
    )
    stats.to_excel(f"{out_folder}/validation_indices.xlsx", header=True,
                   index=True)

    # Plotting results for each indicators.
    plot_clustering_results(
        wss,
        title="Within Cluster Sum of Square Error (WSS)",
        metric="WSS",
        output=f"{out_folder}/METRICS/wss.png",
        annotation=f"Elbow threshold (Optimal cluster nb): {elbow_wss}",
    )
    fpcs_index = fpcs.index(max(fpcs))
    plot_clustering_results(
        fpcs,
        title="Fuzzy Partition Coefficient (FPC)",
        metric="FPC",
        output=f"{out_folder}/METRICS/fpc.png",
        annotation=f"Optimal Number of Cluster: {fpcs_index+2}",
    )
    ss_index = ss.index(max(ss))
    plot_clustering_results(
        ss,
        title="Silhouette Score Coefficient (SS)",
        metric="SS",
        output=f"{out_folder}/METRICS/ss.png",
        annotation=f"Optimal Number of Clusters: {ss_index+2}",
    )
    chi_index = chi.index(max(chi))
    plot_clustering_results(
        chi,
        title="Calinski-Harabasz Index (CHI)",
        metric="CHI",
        output=f"{out_folder}/METRICS/chi.png",
        annotation=f"Optimal Number of Clusters: {chi_index+2}",
    )
    dbi_index = dbi.index(min(dbi))
    plot_clustering_results(
        dbi,
        title="Davies-Bouldin Index (DBI)",
        metric="DBI",
        output=f"{out_folder}/METRICS/dbi.png",
        annotation=f"Optimal Number of Clusters: {dbi_index+2}",
    )
    gap_index = find_optimal_gap(gap, sk)
    plot_clustering_results(
        gap,
        title="GAP Statistics.",
        metric="GAP",
        output=f"{out_folder}/METRICS/gap.png",
        errorbar=sk,
        annotation=f"Optimal Number of Clusters: {gap_index+2}",
    )

<<<<<<< HEAD
    # Exporting plots and graphs for each cluster solution.
    os.mkdir(f"{out_folder}/MEMBERSHIP_MAT/")
    os.mkdir(f"{out_folder}/MEMBERSHIP_DF/")
    os.mkdir(f"{out_folder}/PARALLEL_PLOTS/")
    os.mkdir(f"{out_folder}/CENTROIDS/")
    os.mkdir(f"{out_folder}/BARPLOTS")

    # Iterating and saving every elements.
    for i in range(len(u)):
        membership = np.argmax(u[i], axis=0)
=======
    # Selecting the best number of cluster.
    # Using GAP Statistic and elbow method for now as it seems to be the most
    # relevant ones.
    # Plotting results in a parallel coordinates plot.
    membership = np.argmax(u[gap_index], axis=0)
    plot_parallel_plot(
        df_for_clust,
        membership,
        mean_values=True,
        output=f"{out_folder}/parallel_plot_gap.png",
        title="Parallel Coordinates plot stratified by optimal cluster "
        "membership determined by the GAP statistic.",
    )
    plot_grouped_barplot(
        df_for_clust,
        membership,
        title="Barplot of clusters characteristics using the number of "
        "clusters from the GAP statistic.",
        output=f"{out_folder}/barplot_gap.png",
    )
    membership = np.argmax(u[elbow_wss - 2], axis=0)
    plot_parallel_plot(
        df_for_clust,
        membership,
        mean_values=True,
        output=f"{out_folder}/parallel_plot_elbow.png",
        title="Parallel Coordinates plot stratified by optimal cluster "
        "membership determined by the elbow method.",
    )
    plot_grouped_barplot(
        df_for_clust,
        membership,
        title="Barplot of clusters characteristics using the number of "
        "clusters from the elbow method.",
        output=f"{out_folder}/barplot_elbow.png",
    )

    # Plot manually selected k-cluster solution.
    if cluster_solution is not None:
        membership = np.argmax(u[cluster_solution - 2], axis=0)
>>>>>>> 3ce97e27
        plot_parallel_plot(
            df_for_clust,
            membership,
            mean_values=True,
<<<<<<< HEAD
            output=f"{out_folder}/PARALLEL_PLOTS/parallel_plot_{i+2}"
                   "clusters.png",
            title=f"Parallel Coordinates plot for {i+2} clusters solution.",
=======
            output=f"{out_folder}/parallel_plot_selected.png",
            title="Parallel Coordinates plot stratified by manually selected "
            "cluster solution.",
>>>>>>> 3ce97e27
        )
        plot_grouped_barplot(
            df_for_clust,
            membership,
<<<<<<< HEAD
            title=f"Barplot of {i+2} clusters solution.",
            output=f"{out_folder}/BARPLOTS/barplot_{i+2}clusters.png",
        )

        # Converting membership arrays to df.
        member = pd.DataFrame(
            u[i].T,
            index=None,
            columns=[f"Cluster #{n+1}" for n in range(u[i].shape[0])],
        )
        centroids = pd.DataFrame(
            cntr[i],
            index=[f"Cluster #{n+1}" for n in range(u[i].shape[0])],
            columns=["x", "y"],
        )

        # Appending subject ids and descriptive columns.
        member_out = pd.concat([desc_data, member], axis=1)
        member_out.to_excel(
            f"{out_folder}/MEMBERSHIP_DF/clusters_membership_{i+2}.xlsx",
            header=True,
            index=False,
        )
        centroids.to_excel(
            f"{out_folder}/CENTROIDS/clusters_centroids_{i+2}.xlsx",
            header=True,
            index=True,
        )

        # Saving original matrix.
        np.save(f"{out_folder}/MEMBERSHIP_MAT/clusters_membership_{i+2}.npy",
                u[i])
=======
            title="Barplot of clusters characteristics using the manually "
            "selected number of clusters",
            output=f"{out_folder}/barplot_selected.png",
        )
        np.save(
            f"{out_folder}/cluster_membership_selected.npy",
            u[cluster_solution - 2]
        )
        np.save(
            f"{out_folder}/cluster_centers_selected.npy",
            cntr[cluster_solution - 2]
        )

    # Exporting final fuzzy c-partitioned matrix.
    np.save(f"{out_folder}/cluster_membership_gap.npy", u[gap_index])
    np.save(f"{out_folder}/cluster_membership_elbow.npy", u[elbow_wss - 2])
    np.save(f"{out_folder}/cluster_centers_gap.npy", cntr[gap_index])
    np.save(f"{out_folder}/cluster_centers_elbow.npy", cntr[elbow_wss - 2])
>>>>>>> 3ce97e27


if __name__ == "__main__":
    app()<|MERGE_RESOLUTION|>--- conflicted
+++ resolved
@@ -56,27 +56,16 @@
         int,
         typer.Option(
             help="Number of descriptive columns at the beginning of the "
-<<<<<<< HEAD
             "dataset to exclude in statistics and descriptive tables.",
-=======
-                 "dataset to exclude in statistics and descriptive tables.",
->>>>>>> 3ce97e27
             show_default=False,
             rich_help_panel="Essential Files Options",
         ),
     ],
-<<<<<<< HEAD
     k: Annotated[
         int,
         typer.Option(
             help="Maximum k number of cluster to fit a model for. (Script will"
             " iterate until k is met.)",
-=======
-    max_cluster: Annotated[
-        int,
-        typer.Option(
-            help="Maximum number of cluster to fit a model for.",
->>>>>>> 3ce97e27
             show_default=True,
             rich_help_panel="Clustering Options",
         ),
@@ -160,7 +149,6 @@
             rich_help_panel="Optional parameters",
         ),
     ] = False,
-<<<<<<< HEAD
     save_parameters: Annotated[
         bool,
         typer.Option(
@@ -170,8 +158,6 @@
             rich_help_panel="Optional parameters",
         ),
     ] = False,
-=======
->>>>>>> 3ce97e27
     overwrite: Annotated[
         bool,
         typer.Option(
@@ -198,11 +184,7 @@
     ----------------
     CCPM_fuzzy_clustering.py is a wrapper script for a Fuzzy C-Means
     clustering analysis. By design, the script will compute the analysis for
-<<<<<<< HEAD
     k specified cluster (chosen by --k) and returns various
-=======
-    k specified cluster (chosen by --max_cluster) and returns various
->>>>>>> 3ce97e27
     evaluation metrics and summary barplot/parallel plot.
     \b
     EVALUATION METRICS
@@ -249,7 +231,6 @@
     --m parameter, it defines the degree of fuzziness of the resulting
     membership matrix. Using --m 1 will returns crisp clusters, whereas
     --m >1 will returned more and more fuzzy clusters. It is also possible
-<<<<<<< HEAD
     to pre-initialize the c-partitioned matrix from previous membership matrix.
     If you want to do that, you need to specify a folder containing all
     membership matrices for each k number (meaning that if you want to perform
@@ -293,14 +274,6 @@
                         |       └-- variance_explained.xlsx
                         |-- validation_indices.xlsx
                         └-- viz_multiple_cluster_nb.png
-=======
-    to pre-initialize the c-partitioned matrix from previous membership
-    matrix. If the membership matrix is larger then the k cluster specified
-    for this iteration, columns will be randomly generated to initialize the
-    FCM algorithm. If the k cluster number is larger dans the number of cluster
-    in the membership matrix, new clusters will be
-    randomly initialized as it would be if --init was None.
->>>>>>> 3ce97e27
     \b
     REFERENCES
     ----------
@@ -323,15 +296,12 @@
     assert_input(in_dataset)
     assert_output_dir_exist(overwrite, out_folder, create_dir=True)
 
-<<<<<<< HEAD
     if save_parameters:
         parameters = list(locals().items())
         with open(f"{out_folder}/parameters.txt", "w+") as f:
             for param in parameters:
                 f.writelines(str(param))
 
-=======
->>>>>>> 3ce97e27
     # Creating substructures for output folder.
     os.mkdir(f"{out_folder}/METRICS/")
 
@@ -350,10 +320,7 @@
     descriptive_columns = [n for n in range(0, desc_columns)]
 
     # Creating the array.
-<<<<<<< HEAD
     desc_data = raw_df[raw_df.columns[descriptive_columns]]
-=======
->>>>>>> 3ce97e27
     df_for_clust = raw_df.drop(
         raw_df.columns[descriptive_columns], axis=1, inplace=False
     ).astype("float")
@@ -386,7 +353,6 @@
 
     # Load initialisation matrix if any.
     if init is not None:
-<<<<<<< HEAD
         init_mat = [
             np.load(f"{init}/clusters_membership_{i}.npy")
             for i in range(2, k + 1)
@@ -406,21 +372,6 @@
         metric=metric,
         output=out_folder,
         verbose=verbose,
-=======
-        init = np.load(init)
-
-    # Computing a range of C-means clustering method.
-    logging.info("Computing FCM from k=2 to k={}".format(max_cluster))
-    cntr, u, d, wss, fpcs, ss, chi, dbi, gap, sk = fuzzyCmeans(
-        X,
-        max_cluster=max_cluster,
-        m=m,
-        error=error,
-        maxiter=maxiter,
-        init=init,
-        metric=metric,
-        output=out_folder,
->>>>>>> 3ce97e27
     )
 
     # Compute knee location on Silhouette Score.
@@ -493,7 +444,6 @@
         annotation=f"Optimal Number of Clusters: {gap_index+2}",
     )
 
-<<<<<<< HEAD
     # Exporting plots and graphs for each cluster solution.
     os.mkdir(f"{out_folder}/MEMBERSHIP_MAT/")
     os.mkdir(f"{out_folder}/MEMBERSHIP_DF/")
@@ -504,66 +454,17 @@
     # Iterating and saving every elements.
     for i in range(len(u)):
         membership = np.argmax(u[i], axis=0)
-=======
-    # Selecting the best number of cluster.
-    # Using GAP Statistic and elbow method for now as it seems to be the most
-    # relevant ones.
-    # Plotting results in a parallel coordinates plot.
-    membership = np.argmax(u[gap_index], axis=0)
-    plot_parallel_plot(
-        df_for_clust,
-        membership,
-        mean_values=True,
-        output=f"{out_folder}/parallel_plot_gap.png",
-        title="Parallel Coordinates plot stratified by optimal cluster "
-        "membership determined by the GAP statistic.",
-    )
-    plot_grouped_barplot(
-        df_for_clust,
-        membership,
-        title="Barplot of clusters characteristics using the number of "
-        "clusters from the GAP statistic.",
-        output=f"{out_folder}/barplot_gap.png",
-    )
-    membership = np.argmax(u[elbow_wss - 2], axis=0)
-    plot_parallel_plot(
-        df_for_clust,
-        membership,
-        mean_values=True,
-        output=f"{out_folder}/parallel_plot_elbow.png",
-        title="Parallel Coordinates plot stratified by optimal cluster "
-        "membership determined by the elbow method.",
-    )
-    plot_grouped_barplot(
-        df_for_clust,
-        membership,
-        title="Barplot of clusters characteristics using the number of "
-        "clusters from the elbow method.",
-        output=f"{out_folder}/barplot_elbow.png",
-    )
-
-    # Plot manually selected k-cluster solution.
-    if cluster_solution is not None:
-        membership = np.argmax(u[cluster_solution - 2], axis=0)
->>>>>>> 3ce97e27
         plot_parallel_plot(
             df_for_clust,
             membership,
             mean_values=True,
-<<<<<<< HEAD
             output=f"{out_folder}/PARALLEL_PLOTS/parallel_plot_{i+2}"
                    "clusters.png",
             title=f"Parallel Coordinates plot for {i+2} clusters solution.",
-=======
-            output=f"{out_folder}/parallel_plot_selected.png",
-            title="Parallel Coordinates plot stratified by manually selected "
-            "cluster solution.",
->>>>>>> 3ce97e27
         )
         plot_grouped_barplot(
             df_for_clust,
             membership,
-<<<<<<< HEAD
             title=f"Barplot of {i+2} clusters solution.",
             output=f"{out_folder}/BARPLOTS/barplot_{i+2}clusters.png",
         )
@@ -596,27 +497,6 @@
         # Saving original matrix.
         np.save(f"{out_folder}/MEMBERSHIP_MAT/clusters_membership_{i+2}.npy",
                 u[i])
-=======
-            title="Barplot of clusters characteristics using the manually "
-            "selected number of clusters",
-            output=f"{out_folder}/barplot_selected.png",
-        )
-        np.save(
-            f"{out_folder}/cluster_membership_selected.npy",
-            u[cluster_solution - 2]
-        )
-        np.save(
-            f"{out_folder}/cluster_centers_selected.npy",
-            cntr[cluster_solution - 2]
-        )
-
-    # Exporting final fuzzy c-partitioned matrix.
-    np.save(f"{out_folder}/cluster_membership_gap.npy", u[gap_index])
-    np.save(f"{out_folder}/cluster_membership_elbow.npy", u[elbow_wss - 2])
-    np.save(f"{out_folder}/cluster_centers_gap.npy", cntr[gap_index])
-    np.save(f"{out_folder}/cluster_centers_elbow.npy", cntr[elbow_wss - 2])
->>>>>>> 3ce97e27
-
 
 if __name__ == "__main__":
     app()